use std::process::Command;

fn main() {
    // Generate contracts.
    Command::new("truffle")
        .arg("compile")
        .status()
        .expect("truffle failed to build");

<<<<<<< HEAD
    println!("cargo:rerun-if-changed={}", "contracts/Migrations.sol");
=======
    println!("cargo:rerun-if-changed={}", "contracts/MockEpoch.sol");
    println!("cargo:rerun-if-changed={}", "contracts/OasisEpoch.sol");
>>>>>>> b14e5f12
    println!("cargo:rerun-if-changed={}", "contracts/RandomBeacon.sol");
    println!("cargo:rerun-if-changed={}", "contracts/Stake.sol");
}<|MERGE_RESOLUTION|>--- conflicted
+++ resolved
@@ -7,12 +7,8 @@
         .status()
         .expect("truffle failed to build");
 
-<<<<<<< HEAD
-    println!("cargo:rerun-if-changed={}", "contracts/Migrations.sol");
-=======
     println!("cargo:rerun-if-changed={}", "contracts/MockEpoch.sol");
     println!("cargo:rerun-if-changed={}", "contracts/OasisEpoch.sol");
->>>>>>> b14e5f12
     println!("cargo:rerun-if-changed={}", "contracts/RandomBeacon.sol");
     println!("cargo:rerun-if-changed={}", "contracts/Stake.sol");
 }