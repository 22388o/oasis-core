package epochtimemock

import (
	epochtime "github.com/oasislabs/ekiden/go/epochtime/api"
	"github.com/oasislabs/ekiden/go/tendermint/api"
)

const (
	// TransactionTag is a unique byte used to identify transactions
	// for the mock epochtime application.
	TransactionTag byte = 0x03

	// AppName is the ABCI application name.
	//
	// Note: It must be lexographically before any application that
	// uses time keeping.
	AppName string = "000_epochtime_mock"

	// QueryGetEpoch is a path for GetLatestBlock query.
	QueryGetEpoch = AppName + "/epoch"
)

var (
	// TagEpoch is an ABCI begin block tag for specifying the set epoch.
	TagEpoch = []byte("epochtime_mock.epoch")

<<<<<<< HEAD
	// QueryEpochChange is a query for filtering blocks where we changed the epoch.
	QueryEpochChange = api.QueryForTag(TagEpoch)
=======
	// QueryApp is a query for filtering transactions processed by
	// the mock epochtime application.
	QueryApp = api.QueryForEvent([]byte(AppName), api.TagAppNameValue)
>>>>>>> 7b2ac391
)

// Tx is a transaction to be accepted by the mock epochtime app.
type Tx struct {
	_struct struct{} `codec:",omitempty"` // nolint

	*TxSetEpoch `codec:"SetEpoch"`
}

// TxSetEpoch is a transaction for submitting an epoch to be set.
type TxSetEpoch struct {
	Epoch epochtime.EpochTime
}

// QueryGetEpochResponse is a response to QueryGetEpoch.
type QueryGetEpochResponse struct {
	Epoch  epochtime.EpochTime
	Height int64
}<|MERGE_RESOLUTION|>--- conflicted
+++ resolved
@@ -24,14 +24,9 @@
 	// TagEpoch is an ABCI begin block tag for specifying the set epoch.
 	TagEpoch = []byte("epochtime_mock.epoch")
 
-<<<<<<< HEAD
-	// QueryEpochChange is a query for filtering blocks where we changed the epoch.
-	QueryEpochChange = api.QueryForTag(TagEpoch)
-=======
-	// QueryApp is a query for filtering transactions processed by
+	// QueryApp is a query for filtering events processed by
 	// the mock epochtime application.
 	QueryApp = api.QueryForEvent([]byte(AppName), api.TagAppNameValue)
->>>>>>> 7b2ac391
 )
 
 // Tx is a transaction to be accepted by the mock epochtime app.
